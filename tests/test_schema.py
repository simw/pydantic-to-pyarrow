--- conflicted
+++ resolved
@@ -531,8 +531,7 @@
     with pytest.raises(SchemaCreationError):
         get_pyarrow_schema(EnumModel)
 
-
-<<<<<<< HEAD
+        
 def test_exclude_field_true() -> None:
     class SimpleModel(BaseModel):
         a: str
@@ -564,8 +563,8 @@
     actual = get_pyarrow_schema(SimpleModel)
 
     assert actual == expected
-=======
->>>>>>> fe2cc1aa
+
+
 def test_dict() -> None:
     class DictModel(BaseModel):
         foo: Dict[str, int]
